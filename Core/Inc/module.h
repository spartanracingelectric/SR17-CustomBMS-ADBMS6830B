/**
 * @file    module.h
 * @brief   Public interface for module-level sensing and conversions (cells & env).
 *
 * This header collects:
 *  - ADC mode/timing macros for ADBMS/LTC measurement control
 *  - Sensor limits and electrical constants for conversions
 *  - Public APIs to read cell voltages, temperatures, and ambient sensors
 *  - Helpers to convert raw ADC/AUX data to engineering units (°C, %RH, kPa) and
 *    to derive secondary metrics (dew point)
 *
 * Conventions:
 *  - Voltage units are millivolts (mV) unless noted.
 *  - Temperature conversions return integer-scaled values (project-defined);
 *    see the .c implementation for exact scaling placed into ModuleData.
 *  - AUX/analog channels are read via the ADBMS/LTC AUX path; indices are
 *    provided by the caller (dev_idx, tempindex) to select device/channel.
 *  - Array sizes derive from NUM_MOD / NUM_CELL_PER_MOD / NUM_THERM_TOTAL in main.h.
 */
#ifndef INC_MODULE_H_
#define INC_MODULE_H_

#include "main.h"

#include <stdint.h>

/* ===== ADC Modes & Timing (ADBMS/LTC) =======================================
 * MD_*: conversion speed/bandwidth trade-offs for voltage/aux conversions.
 *  - MD_FAST     ≈ 27 kHz (lowest latency, highest noise)
 *  - MD_NORMAL   ≈ 7 kHz  (balanced)
 *  - MD_FILTERED ≈ 26 Hz  (heavily filtered, slow)
 *
 * *_DELAY: suggested software wait/poll intervals (ms) that match the mode.
 * CELL_CH_ALL: select all series-cell channels.
 * DCP_DISABLED: disable discharge during conversion (balancing paused).
 */
#define MD_FAST 1		//27kHz
#define MD_NORMAL 2		//7kHz
#define MD_FILTERED 3	//26Hz
#define FAST_DELAY 2
#define NORMAL_DELAY 4
#define FILTERD_DELAY 202
#define CELL_CH_ALL 0
#define DCP_DISABLED 0

/* ===== Sensor/Conversion Limits & References ================================
 * SENSOR_MIN_TEMP / SENSOR_MAX_TEMP: validity clamp for temperature calc.
 * LTC6811_Vdd: reference supply for scaling certain AUX channels (mV).
 */
#define SENSOR_MIN_TEMP -40.0f
#define SENSOR_MAX_TEMP 125.0f
#define TEMPE_INVERCED_T0 (1.0f / 298.15f)
#define TEMP_Rp 10000.0f
#define TEMP_R0 10000.0f
#define TEMP_INVERCED_BETA (1.0f / 3435.0f)
#define TEMP_KELVIN 273.15f


#define LTC6811_Vdd 51450.0f

void Module_init(ModuleData *mod);
/* ===== Public API: Cell Voltages ============================================
 * Read_Volt():
 *  - Triggers and collects cell voltage measurements for all modules.
 *  - Populates ModuleData cell_volt[] (and may update per-module aggregates).
 */
void Module_getVoltages(ModuleData *mod);

/* ===== Public API: Temperature Conversions ==================================
 * Get_Actual_Temps():
 *  - Convert a raw temperature-related reading 'data' for device 'dev_idx'
 *    and logical index 'tempindex' into an entry of 'actual_temp' array.
 *
 */
<<<<<<< HEAD
void Get_Actual_Temps(uint8_t dev_idx, uint8_t tempindex, uint16_t *actual_temp, uint16_t data);
=======
void Convert_GPIOVoltageToTemp(ModuleData *mod);
void Read_Temp(ModuleData *mod);
>>>>>>> 126ae9e4

/* ===== Public API: Ambient Sensors (Pressure / Air Temp / Humidity) =========
 * Atmos_Temp_To_Celsius():
 *  - Convert raw ADC/AUX code to ambient temperature for module 'dev_idx'
 *    and store into ModuleData (typically °C scaled to integer).
 *
 * ADC_To_Humidity():
 *  - Convert raw ADC/AUX code to relative humidity for module 'dev_idx'
 *    and store into ModuleData (typically %RH scaled to integer).
 */
void Atmos_Temp_To_Celsius(uint8_t dev_idx, ModuleData *mod, uint16_t adc_data);
void ADC_To_Humidity(uint8_t dev_idx, ModuleData *mod, uint16_t adc_data);


/* ===== Public API: Derived Metrics ==========================================
 * Get_Dew_Point():
 *  - Compute dew point from ambient temperature and relative humidity stored
 *    in ModuleData and write the result back into ModuleData->dew_point.
 */
void Get_Dew_Point(ModuleData *mod);

#endif /* INC_MODULE_H_ */<|MERGE_RESOLUTION|>--- conflicted
+++ resolved
@@ -72,12 +72,8 @@
  *    and logical index 'tempindex' into an entry of 'actual_temp' array.
  *
  */
-<<<<<<< HEAD
-void Get_Actual_Temps(uint8_t dev_idx, uint8_t tempindex, uint16_t *actual_temp, uint16_t data);
-=======
 void Convert_GPIOVoltageToTemp(ModuleData *mod);
 void Read_Temp(ModuleData *mod);
->>>>>>> 126ae9e4
 
 /* ===== Public API: Ambient Sensors (Pressure / Air Temp / Humidity) =========
  * Atmos_Temp_To_Celsius():
