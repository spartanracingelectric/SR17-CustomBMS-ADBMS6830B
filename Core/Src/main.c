/* USER CODE BEGIN Header */
/**
 ******************************************************************************
 * @file           : main.c
 * @brief          : Main program body
 ******************************************************************************
 * @attention
 *
 * Copyright (c) 2024 STMicroelectronics.
 * All rights reserved.
 *
 * This software is licensed under terms that can be found in the LICENSE file
 * in the root directory of this software component.
 * If no LICENSE file comes with this software, it is provided AS-IS.
 *
 ******************************************************************************
 */
/* USER CODE END Header */
/* Includes ------------------------------------------------------------------*/
#include <adbms6830b.h>
#include "main.h"
#include "adc.h"
#include "can.h"
#include "spi.h"
#include "tim.h"
#include "usart.h"
#include "gpio.h"

/* Private includes ----------------------------------------------------------*/
/* USER CODE BEGIN Includes */
#include <stdio.h>
#include "module.h"
#include "accumulator.h"
#include "safety.h"
#include "string.h"
#include <time.h>
#include "balance.h"
#include "soc.h"
#include <stdint.h>
#include "hv_sense.h"

/* USER CODE END Includes */

/* Private typedef -----------------------------------------------------------*/
/* USER CODE BEGIN PTD */

/* USER CODE END PTD */

/* Private define ------------------------------------------------------------*/
/* USER CODE BEGIN PD */

/* USER CODE END PD */

/* Private macro -------------------------------------------------------------*/
/* USER CODE BEGIN PM */

/* USER CODE END PM */

/* Private variables ---------------------------------------------------------*/

/* USER CODE BEGIN PV */
typedef struct _GpioTimePacket {
    GPIO_TypeDef *gpio_port;  // Port
    uint16_t gpio_pin;        // Pin number
    uint32_t ts_prev;         // Previous timestamp
    uint32_t ts_curr;         // Current timestamp
} GpioTimePacket;
typedef struct _TimerPacket {
    uint32_t ts_prev;  // Previous timestamp
    uint32_t ts_curr;  // Current timestamp
    uint32_t delay;    // Amount to delay
} TimerPacket;

/* USER CODE END PV */

/* Private function prototypes -----------------------------------------------*/
void SystemClock_Config(void);
/* USER CODE BEGIN PFP */
void GpioTimePacket_Init(GpioTimePacket *gtp, GPIO_TypeDef *port, uint16_t pin);
void TimerPacket_Init(TimerPacket *tp, uint32_t delay);
void GpioFixedToggle(GpioTimePacket *gtp, uint16_t update_ms);
// Returns 1 at every tp->delay interval
uint8_t TimerPacket_FixedPulse(TimerPacket *tp);
/* USER CODE END PFP */

/* Private user code ---------------------------------------------------------*/
/* USER CODE BEGIN 0 */
//static uint8_t BMS_MUX_PAUSE[2][6] = {{0x69, 0x28, 0x0F, 0x09, 0x7F, 0xF9},
//                                      {0x69, 0x08, 0x0F, 0x09, 0x7F, 0xF9}};
/* USER CODE END 0 */

/**
  * @brief  The application entry point.
  * @retval int
  */
int main(void)
{

  /* USER CODE BEGIN 1 */
    GpioTimePacket tp_led_heartbeat;
    TimerPacket cycleTimeCap;
    TimerPacket canReconnection;
    AccumulatorData accmData;
    ModuleData modData[NUM_MOD];
    BalanceStatus balanceStatus[NUM_MOD];
    RDFCGB_buffer readCFGB[NUM_MOD];
	CANMessage msg;
	uint8_t safetyFaults = 0;
	uint8_t safetyWarnings = 0;
//	uint8_t moduleCounts = 0;

  /* USER CODE END 1 */

  /* MCU Configuration--------------------------------------------------------*/

  /* Reset of all peripherals, Initializes the Flash interface and the Systick. */
  HAL_Init();

  /* USER CODE BEGIN Init */

  /* USER CODE END Init */

  /* Configure the system clock */
  SystemClock_Config();

  /* USER CODE BEGIN SysInit */

  /* USER CODE END SysInit */

  /* Initialize all configured peripherals */
  MX_GPIO_Init();
  MX_ADC1_Init();
  MX_ADC2_Init();
  MX_TIM7_Init();
  MX_SPI1_Init();
  MX_CAN1_Init();
  MX_USART1_UART_Init();
  /* USER CODE BEGIN 2 */
  CAN_SettingsInit(&msg);  // Start CAN at 0x00
    // Start timer
    GpioTimePacket_Init(&tp_led_heartbeat, MCU_HEARTBEAT_LED_GPIO_Port,
                        MCU_HEARTBEAT_LED_Pin);
    TimerPacket_Init(&cycleTimeCap, CYCLETIME_CAP);
    TimerPacket_Init(&canReconnection, CAN_RECONNECTION_CHECK);

    // Pull SPI1 nCS HIGH (deselect)
    ADBMS_nCS_High();

    ADBMS_init();
    Module_init(modData);
    accumulator_init(&accmData);

	//Sending a fault signal and reseting it
<<<<<<< HEAD
  //HAL_GPIO_WritePin(MCU_SHUTDOWN_SIGNAL_GPIO_Port, MCU_SHUTDOWN_SIGNAL_Pin, GPIO_PIN_SET);
	HAL_Delay(1000);
    ClearFaultSignal();	//those are for debug the charger and mobo

=======
//	HAL_GPIO_WritePin(MCU_SHUTDOWN_SIGNAL_GPIO_Port, MCU_SHUTDOWN_SIGNAL_Pin, GPIO_PIN_SET);
	HAL_Delay(1000);
    ClearFaultSignal();	//those are for debug the charger and mobo


//	Wakeup_Sleep();

>>>>>>> e8afed88
    Read_Volt(modData);

    Balance_init(balanceStatus, readCFGB);

//    ReadHVInput(&accmData);
//    getSumPackVoltage(&accmData, modData);

//	SOC_getInitialCharge(&accmData, modData);
//	uint32_t prev_soc_time = HAL_GetTick();

  /* USER CODE END 2 */

  /* Infinite loop */
  /* USER CODE BEGIN WHILE */
    while (1) {
    /* USER CODE END WHILE */

    /* USER CODE BEGIN 3 */
		GpioFixedToggle(&tp_led_heartbeat, LED_HEARTBEAT_DELAY_MS);
		if (TimerPacket_FixedPulse(&cycleTimeCap)) {
<<<<<<< HEAD
			ADBMS_ReadSID(modData);
			//HAL_ADCEx_Calibration_Start(&hadc1);
			//HAL_ADCEx_Calibration_Start(&hadc2);

			Read_Volt(modData);
			// printf("Cell voltages:\n");
			// for (int i = 0; i < NUM_CELLS; i++) {
			// 	printf("Cell %d: %u mV\n", i + 1, modPackInfo.cell_volt[i]);
			// }

			// ReadHVInput(&accmData);
			// getSumPackVoltage(&accmData, modData);

			accumulator_getMinVolatage(&accmData, modData);
			accumulator_getMaxVolatage(&accmData, modData);
			// SOC_updateCharge(&accmData,(HAL_GetTick() - prev_soc_time));
			// prev_soc_time = HAL_GetTick();
=======
            // ADBMS_ReadSID(modData);
			// HAL_ADCEx_Calibration_Start(&hadc1);
			// HAL_ADCEx_Calibration_Start(&hadc2);

			Read_Volt(modData);
			// printf("volt end\n");
			// printf("Cell voltages:\n");
			// for (int i = 0; i < NUM_CELLS; i++) {
			//     printf("Cell %d: %u mV\n", i + 1, modPackInfo.cell_volt[i]);
			// }



//			ReadHVInput(&accmData);
			getSumPackVoltage(&accmData, modData);
			accumulator_getMinVolatage(&accmData, modData);
			accumulator_getMaxVolatage(&accmData, modData);

//			SOC_updateCharge(&accmData,(HAL_GetTick() - prev_soc_time));
//			prev_soc_time = HAL_GetTick();

>>>>>>> e8afed88
            Cell_Voltage_Fault(	&accmData, modData, &safetyFaults, &safetyWarnings);
			Cell_Temperature_Fault(&accmData, modData, &safetyFaults, &safetyWarnings);

//			Passive balancing is called unless a fault has occurred
			Start_Balance(modData, &accmData, balanceStatus);
			End_Balance(balanceStatus, readCFGB);//end the balance if CAN RX recieve 0

			if(TimerPacket_FixedPulse(&canReconnection)){
				can_skip_flag = 0;
			}
			CAN_Send_Safety_Checker(&msg, &accmData, &safetyFaults, &safetyWarnings);
			CAN_Send_Cell_Summary(&msg, &accmData);
			CAN_Send_Voltage(&msg, modData);
//			CAN_Send_Temperature(&msg, modData);
			CAN_Send_SOC(&msg, &accmData, MAX_BATTERY_CAPACITY);
			CAN_Send_Balance_Status(&msg, balanceStatus, readCFGB);
		}
    }
  /* USER CODE END 3 */
}

/**
  * @brief System Clock Configuration
  * @retval None
  */
void SystemClock_Config(void)
{
  RCC_OscInitTypeDef RCC_OscInitStruct = {0};
  RCC_ClkInitTypeDef RCC_ClkInitStruct = {0};
  RCC_PeriphCLKInitTypeDef PeriphClkInit = {0};

  /** Initializes the RCC Oscillators according to the specified parameters
  * in the RCC_OscInitTypeDef structure.
  */
  RCC_OscInitStruct.OscillatorType = RCC_OSCILLATORTYPE_HSE;
  RCC_OscInitStruct.HSEState = RCC_HSE_ON;
  RCC_OscInitStruct.HSEPredivValue = RCC_HSE_PREDIV_DIV5;
  RCC_OscInitStruct.HSIState = RCC_HSI_ON;
  RCC_OscInitStruct.Prediv1Source = RCC_PREDIV1_SOURCE_PLL2;
  RCC_OscInitStruct.PLL.PLLState = RCC_PLL_ON;
  RCC_OscInitStruct.PLL.PLLSource = RCC_PLLSOURCE_HSE;
  RCC_OscInitStruct.PLL.PLLMUL = RCC_PLL_MUL9;
  RCC_OscInitStruct.PLL2.PLL2State = RCC_PLL2_ON;
  RCC_OscInitStruct.PLL2.PLL2MUL = RCC_PLL2_MUL8;
  RCC_OscInitStruct.PLL2.HSEPrediv2Value = RCC_HSE_PREDIV2_DIV5;
  if (HAL_RCC_OscConfig(&RCC_OscInitStruct) != HAL_OK)
  {
    Error_Handler();
  }

  /** Initializes the CPU, AHB and APB buses clocks
  */
  RCC_ClkInitStruct.ClockType = RCC_CLOCKTYPE_HCLK|RCC_CLOCKTYPE_SYSCLK
                              |RCC_CLOCKTYPE_PCLK1|RCC_CLOCKTYPE_PCLK2;
  RCC_ClkInitStruct.SYSCLKSource = RCC_SYSCLKSOURCE_PLLCLK;
  RCC_ClkInitStruct.AHBCLKDivider = RCC_SYSCLK_DIV1;
  RCC_ClkInitStruct.APB1CLKDivider = RCC_HCLK_DIV2;
  RCC_ClkInitStruct.APB2CLKDivider = RCC_HCLK_DIV1;

  if (HAL_RCC_ClockConfig(&RCC_ClkInitStruct, FLASH_LATENCY_2) != HAL_OK)
  {
    Error_Handler();
  }
  PeriphClkInit.PeriphClockSelection = RCC_PERIPHCLK_ADC;
  PeriphClkInit.AdcClockSelection = RCC_ADCPCLK2_DIV6;
  if (HAL_RCCEx_PeriphCLKConfig(&PeriphClkInit) != HAL_OK)
  {
    Error_Handler();
  }

  /** Configure the Systick interrupt time
  */
  __HAL_RCC_PLLI2S_ENABLE();
}

/* USER CODE BEGIN 4 */
// Initialize struct values
// Will initialize GPIO to LOW!
void GpioTimePacket_Init(GpioTimePacket *gtp, GPIO_TypeDef *port,
                         uint16_t pin) {
    HAL_GPIO_WritePin(port, pin, GPIO_PIN_RESET);  // Set GPIO LOW
    gtp->gpio_port = port;
    gtp->gpio_pin = pin;
    gtp->ts_prev = 0;  // Init to 0
    gtp->ts_curr = 0;  // Init to 0
}
// update_ms = update after X ms
void GpioFixedToggle(GpioTimePacket *gtp, uint16_t update_ms) {
    gtp->ts_curr = HAL_GetTick();  // Record current timestamp
    if (gtp->ts_curr - gtp->ts_prev > update_ms) {
        HAL_GPIO_TogglePin(gtp->gpio_port, gtp->gpio_pin);  // Toggle GPIO
        gtp->ts_prev = gtp->ts_curr;
    }
}
// Initialize struct values
// Will initialize GPIO to LOW!
void TimerPacket_Init(TimerPacket *tp, uint32_t delay) {
    tp->ts_prev = 0;    // Init to 0
    tp->ts_curr = 0;    // Init to 0
    tp->delay = delay;  // Init to user value
}
// update_ms = update after X ms
uint8_t TimerPacket_FixedPulse(TimerPacket *tp) {
    tp->ts_curr = HAL_GetTick();  // Record current timestamp
    if (tp->ts_curr - tp->ts_prev > tp->delay) {
        tp->ts_prev = tp->ts_curr;  // Update prev timestamp to current
        return 1;                   // Enact event (time interval is a go)
    }
    return 0;  // Do not enact event
}


/* USER CODE END 4 */

/**
  * @brief  This function is executed in case of error occurrence.
  * @retval None
  */
void Error_Handler(void)
{
  /* USER CODE BEGIN Error_Handler_Debug */
    /* User can add his own implementation to report the HAL error return state
     */
    __disable_irq();
    while (1) {
    }
  /* USER CODE END Error_Handler_Debug */
}
#ifdef USE_FULL_ASSERT
/**
  * @brief  Reports the name of the source file and the source line number
  *         where the assert_param error has occurred.
  * @param  file: pointer to the source file name
  * @param  line: assert_param error line source number
  * @retval None
  */
void assert_failed(uint8_t *file, uint32_t line)
{
  /* USER CODE BEGIN 6 */
    /* User can add his own implementation to report the file name and line
       number, ex: printf("Wrong parameters value: file %s on line %d\r\n",
       file, line) */
  /* USER CODE END 6 */
}
#endif /* USE_FULL_ASSERT */<|MERGE_RESOLUTION|>--- conflicted
+++ resolved
@@ -151,20 +151,10 @@
     accumulator_init(&accmData);
 
 	//Sending a fault signal and reseting it
-<<<<<<< HEAD
   //HAL_GPIO_WritePin(MCU_SHUTDOWN_SIGNAL_GPIO_Port, MCU_SHUTDOWN_SIGNAL_Pin, GPIO_PIN_SET);
 	HAL_Delay(1000);
     ClearFaultSignal();	//those are for debug the charger and mobo
 
-=======
-//	HAL_GPIO_WritePin(MCU_SHUTDOWN_SIGNAL_GPIO_Port, MCU_SHUTDOWN_SIGNAL_Pin, GPIO_PIN_SET);
-	HAL_Delay(1000);
-    ClearFaultSignal();	//those are for debug the charger and mobo
-
-
-//	Wakeup_Sleep();
-
->>>>>>> e8afed88
     Read_Volt(modData);
 
     Balance_init(balanceStatus, readCFGB);
@@ -185,7 +175,6 @@
     /* USER CODE BEGIN 3 */
 		GpioFixedToggle(&tp_led_heartbeat, LED_HEARTBEAT_DELAY_MS);
 		if (TimerPacket_FixedPulse(&cycleTimeCap)) {
-<<<<<<< HEAD
 			ADBMS_ReadSID(modData);
 			//HAL_ADCEx_Calibration_Start(&hadc1);
 			//HAL_ADCEx_Calibration_Start(&hadc2);
@@ -203,29 +192,6 @@
 			accumulator_getMaxVolatage(&accmData, modData);
 			// SOC_updateCharge(&accmData,(HAL_GetTick() - prev_soc_time));
 			// prev_soc_time = HAL_GetTick();
-=======
-            // ADBMS_ReadSID(modData);
-			// HAL_ADCEx_Calibration_Start(&hadc1);
-			// HAL_ADCEx_Calibration_Start(&hadc2);
-
-			Read_Volt(modData);
-			// printf("volt end\n");
-			// printf("Cell voltages:\n");
-			// for (int i = 0; i < NUM_CELLS; i++) {
-			//     printf("Cell %d: %u mV\n", i + 1, modPackInfo.cell_volt[i]);
-			// }
-
-
-
-//			ReadHVInput(&accmData);
-			getSumPackVoltage(&accmData, modData);
-			accumulator_getMinVolatage(&accmData, modData);
-			accumulator_getMaxVolatage(&accmData, modData);
-
-//			SOC_updateCharge(&accmData,(HAL_GetTick() - prev_soc_time));
-//			prev_soc_time = HAL_GetTick();
-
->>>>>>> e8afed88
             Cell_Voltage_Fault(	&accmData, modData, &safetyFaults, &safetyWarnings);
 			Cell_Temperature_Fault(&accmData, modData, &safetyFaults, &safetyWarnings);
 
